# This file can be used to execute the pipeline from the blender scripting UI
import os
import bpy
import sys

# Make sure the current script directory is in PATH, so we can load other python modules
working_dir = os.path.dirname(bpy.context.space_data.text.filepath) + "/../"

if not working_dir in sys.path:
    sys.path.append(working_dir)

# Add path to custom packages inside the blender main directory
sys.path.append(os.path.join(os.path.dirname(sys.executable), "custom-python-packages"))

# Delete all loaded models inside src/, as they are cached inside blender
for module in list(sys.modules.keys()):
    if module.startswith("src"):
        del sys.modules[module]
        
from src.utility.ConfigParser import ConfigParser
from src.utility.Utility import Utility
from src.main.Pipeline import Pipeline

config_path = "examples/bop/config.yaml"

argv = ['/volume/pekdat/datasets/public/bop/original/tless', '/tmp/output_bop']
Utility.working_dir = working_dir

config_parser = ConfigParser()
config = config_parser.parse(Utility.resolve_path(config_path), argv) # Don't parse placeholder args in batch mode.
setup_config = config["setup"]

if "bop_toolkit_path" in setup_config:
    sys.path.append(setup_config["bop_toolkit_path"])
else:
    print('ERROR: Please download the bop_toolkit package and set bop_toolkit_path in config:')
    print('https://github.com/thodan/bop_toolkit')


# Focus the 3D View, this is necessary to make undo work (otherwise undo will focus on the scripting area)
for window in bpy.context.window_manager.windows:
    screen = window.screen

    for area in screen.areas:
        if area.type == 'VIEW_3D':
            override = {'window': window, 'screen': screen, 'area': area}
            bpy.ops.screen.screen_full_area(override)
            break

try:
<<<<<<< HEAD
    pipeline = Pipeline(config_path, argv, working_dir)
=======
    pipeline = Pipeline(config_path, [], working_dir)
>>>>>>> master
    pipeline.run()
finally:
    # Revert back to previous view
    bpy.ops.screen.back_to_previous()<|MERGE_RESOLUTION|>--- conflicted
+++ resolved
@@ -48,11 +48,7 @@
             break
 
 try:
-<<<<<<< HEAD
-    pipeline = Pipeline(config_path, argv, working_dir)
-=======
     pipeline = Pipeline(config_path, [], working_dir)
->>>>>>> master
     pipeline.run()
 finally:
     # Revert back to previous view
