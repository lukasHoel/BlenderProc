import json
import os
import math

import bpy
from mathutils import Euler, Matrix, Vector

from src.utility.BlenderUtility import get_all_mesh_objects
from src.writer.StateWriter import StateWriter


class BopWriter(StateWriter):
    """ Writes objects and camera details for each frame according to the bop datasets format.
        For more details about the bop datasets visit the bop toolkit docs
        https://github.com/thodan/bop_toolkit/blob/master/docs/bop_datasets_format.md

    **Attributes per object**:

    .. csv-table::
       :header: "Keyword", "Description"

       "append_to_existing_output", "If true and if there is already a scene_gt.json and scene_camera.json files in "
                                    "the output directory, the new frames will be appended to the existing files. "
                                    "Type: bool. Default: False"
    """

    def __init__(self, config):
        StateWriter.__init__(self, config)


    def initialize_bop_groups(self):
        """ Get and group all objects to their respective bop dataset
        """

        all_mesh_objects = get_all_mesh_objects()
        bop_datasets = {}
        for obj in all_mesh_objects:
            if "bop_dataset_name" in obj:
                if obj["bop_dataset_name"] in bop_datasets:
                    bop_datasets[obj["bop_dataset_name"]].append(obj)
                else:
                    bop_datasets[obj["bop_dataset_name"]] = [obj]
        self.bop_datasets = bop_datasets

        # For each group, make a seperate output directory
        base_path = self._determine_output_dir(False)
        self._bop_data_dir = os.path.join(base_path, 'bop_data')
        # Create base directory if not exists
        if not os.path.exists(self._bop_data_dir):
            os.makedirs(self._bop_data_dir)
        # Create subdirectorys if don't exist
        self._bop_data_sub_dirs = {}
        for group in self.bop_datasets:
            self._bop_data_sub_dirs[group] = os.path.join(base_path, 'bop_data', group)
            if not os.path.exists(self._bop_data_sub_dirs[group]):
                os.makedirs(self._bop_data_sub_dirs[group])

        # For each subdirectory create internal file paths
        self._scene_gt_path = {}
        self._scene_camera_path = {}
        self._camera_path = {}
        for group in self.bop_datasets:
            self._scene_gt_path[group] = os.path.join(self._bop_data_sub_dirs[group], 'scene_gt.json') 
            self._scene_camera_path[group] = os.path.join(self._bop_data_sub_dirs[group], 'scene_camera.json') 
            self._camera_path[group] = os.path.join(self._bop_data_sub_dirs[group], 'camera.json')


    def run(self):
        """ Collects the camera and camera object then for each file to be written excutes its function"""
        # Initialize and group bop dataset objects
        self.initialize_bop_groups()

        # Collect camera and camera object
        cam_ob = bpy.context.scene.camera
        self.cam = cam_ob.data
        self.cam_pose = (self.cam, cam_ob)

        # for each bop dataset group
        for group in self.bop_datasets:       
            self._write_scene_gt(group)
            self._write_scene_camera(group)
            self._write_camera(group)

    def _get_camera_attribute(self, cam_pose, attribute_name):
        """ Returns the value of the requested attribute for the given object.

        :param cam_pose: camera pose
        :param attribute_name: The attribute name.
        :return: The attribute value.
        """
        cam, cam_ob = cam_pose

        if attribute_name == "fov_x":
            return cam.angle_x
        elif attribute_name == "fov_y":
            return cam.angle_y
        elif attribute_name == "shift_x":
            return cam.shift_x
        elif attribute_name == "shift_y":
            return cam.shift_y
        elif attribute_name == "half_fov_x":
            return cam.angle_x * 0.5
        elif attribute_name == "half_fov_y":
            return cam.angle_y * 0.5
        elif attribute_name == 'loaded_intrinsics':
            return cam['loaded_intrinsics']

        return super()._get_attribute(cam_ob, attribute_name)

    def _get_object_attribute(self, object, attribute_name):
        """ Returns the value of the requested attribute for the given object.

        :param object: The mesh object.
        :param attribute_name: The attribute name.
        :return: The attribute value.
        """
        if attribute_name == "id":
            return object["category_id"]

        return super()._get_attribute(object, attribute_name)

    def get_camK_from_blender_attributes(self, cam_pose):
        half_angle_x = self._get_camera_attribute(cam_pose, 'half_fov_x')
        half_angle_y = self._get_camera_attribute(cam_pose, 'half_fov_y')
        shift_x = self._get_camera_attribute(cam_pose, 'shift_x')
        shift_y = self._get_camera_attribute(cam_pose, 'shift_y')
        syn_cam_K = self._get_camera_attribute(cam_pose, 'loaded_intrinsics')


        width, height = bpy.context.scene.render.resolution_x, bpy.context.scene.render.resolution_y

        cam_K = [0.] * 9
        cam_K[-1] = 1

        max_resolution = max(width, height)
        
        cam_K[0] = syn_cam_K[0]
``
?
        cam_K[4] = syn_cam_K[4]
 
        cam_K[2] = width/2. - shift_x * max_resolution
        cam_K[5] = height/2. + shift_y * max_resolution

        return cam_K

    def _write_scene_gt(self, bop_group): 
        """ Creates and writes scene_gt.json in output_dir.
        
        :param bop_group: BOP dataset for which to write the gt.
        :return
        """
        scene_gt = {} 
        # Calculate image numbering offset, if append_to_existing_output is activated and scene ground truth exists
        if self.config.get_bool("append_to_existing_output", False) and os.path.exists(self._scene_gt_path[bop_group]):
            with open(self._scene_gt_path[bop_group], 'r') as fp:
                scene_gt = json.load(fp)
            frame_offset = int(sorted(scene_gt.keys())[-1]) + 1
        else:
            frame_offset = 0

        # Go Through all frames
        for frame in range(bpy.context.scene.frame_start, bpy.context.scene.frame_end):
            bpy.context.scene.frame_set(frame)
            current_frame = frame + frame_offset
            scene_gt[current_frame] = []

            camera_rotation = self._get_camera_attribute(self.cam_pose, 'rotation_euler')
            camera_translation = self._get_camera_attribute(self.cam_pose, 'location')
            H_c2w = Matrix.Translation(Vector(camera_translation)) @ Euler(camera_rotation, 'XYZ').to_matrix().to_4x4()

            # blender to opencv coordinates
            H_c2w_opencv = H_c2w @ Matrix.Rotation(math.radians(-180), 4, "X")

            for idx, obj in enumerate(self.bop_datasets[bop_group]):
                
                object_rotation = self._get_object_attribute(obj, 'rotation_euler')
                object_translation = self._get_object_attribute(obj, 'location')
                H_m2w = Matrix.Translation(Vector(object_translation)) @ Euler(object_rotation, 'XYZ').to_matrix().to_4x4()
                
                cam_H_m2c = (H_m2w.inverted() @ H_c2w_opencv).inverted()

                cam_R_m2c = cam_H_m2c.to_quaternion().to_matrix()
                cam_R_m2c = list(cam_R_m2c[0]) + list(cam_R_m2c[1]) + list(cam_R_m2c[2])
                cam_t_m2c = list(cam_H_m2c.to_translation() * 1000.)
                
<<<<<<< HEAD
                scene_gt[current_frame].append({'cam_R_m2c': cam_R_m2c,
                                                'cam_t_m2c': cam_t_m2c,
                                                'obj_id': self._get_object_attribute(obj, 'id')})
=======
                scene_gt[current_frame].append({'cam_R_m2c': rot_matrix_as_list,
                                        'cam_t_m2c': list(1000*self._get_object_attribute(obj, 'location')),
                                        'obj_id': self._get_object_attribute(obj, 'id')})
            dir_folder = os.path.dirname(self._scene_gt_path[bop_group])
            if not os.path.exists(dir_folder):
                os.makedirs(dir_folder)
>>>>>>> 783340be
            with open(self._scene_gt_path[bop_group], 'w') as scene_gt_file:
                json.dump(scene_gt, scene_gt_file)
        
        return

    def _write_scene_camera(self, bop_group):
        """ Creates and writes scene_camera.json in output_dir.
        
        :param bop_group: BOP dataset for which to write the gt.
        :return
        """ 
        scene_camera = {} 
        # Calculate image numbering offset, if append_to_existing_output is activated and scene ground truth exists
        if self.config.get_bool("append_to_existing_output", False) and os.path.exists(self._scene_camera_path[bop_group]):
            with open(self._scene_camera_path[bop_group], 'r') as fp:
                scene_camera = json.load(fp)
            frame_offset = int(sorted(scene_camera.keys())[-1]) + 1
        else:
            frame_offset = 0 

        # Go Through all frames
        for frame in range(bpy.context.scene.frame_start, bpy.context.scene.frame_end):
            bpy.context.scene.frame_set(frame)
            current_frame = frame + frame_offset
            scene_camera[current_frame] = {'cam_K': list(self.get_camK_from_blender_attributes(self.cam_pose)),
                                   'depth_scale': 0.001}
            with open(self._scene_camera_path[bop_group], 'w') as scene_camera_file:
                json.dump(scene_camera, scene_camera_file)

        return

    def _write_camera(self, bop_group):
        """ Creates and writes camera.json in output_dir.
        
        :param bop_group: BOP dataset for which to write the gt.
        :return
        """       
        if 'loaded_resolution' in self.cam:
            width, height = self.cam['loaded_resolution']
        else:
            width = bpy.context.scene.render.resolution_x
            height = bpy.context.scene.render.resolution_y

        cam_K = self.get_camK_from_blender_attributes(self.cam_pose)
        camera = {'cx': cam_K[2],
                  'cy': cam_K[5],
                  'depth_scale': 0.001,
                  'fx': cam_K[0],
                  'fy': cam_K[4],
                  'height': height,
                  'width': width}

        with open(self._camera_path[bop_group], 'w') as camera_file:
            json.dump(camera, camera_file)

        return<|MERGE_RESOLUTION|>--- conflicted
+++ resolved
@@ -135,8 +135,6 @@
         max_resolution = max(width, height)
         
         cam_K[0] = syn_cam_K[0]
-``
-?
         cam_K[4] = syn_cam_K[4]
  
         cam_K[2] = width/2. - shift_x * max_resolution
@@ -184,18 +182,14 @@
                 cam_R_m2c = list(cam_R_m2c[0]) + list(cam_R_m2c[1]) + list(cam_R_m2c[2])
                 cam_t_m2c = list(cam_H_m2c.to_translation() * 1000.)
                 
-<<<<<<< HEAD
                 scene_gt[current_frame].append({'cam_R_m2c': cam_R_m2c,
                                                 'cam_t_m2c': cam_t_m2c,
                                                 'obj_id': self._get_object_attribute(obj, 'id')})
-=======
-                scene_gt[current_frame].append({'cam_R_m2c': rot_matrix_as_list,
-                                        'cam_t_m2c': list(1000*self._get_object_attribute(obj, 'location')),
-                                        'obj_id': self._get_object_attribute(obj, 'id')})
+
             dir_folder = os.path.dirname(self._scene_gt_path[bop_group])
             if not os.path.exists(dir_folder):
                 os.makedirs(dir_folder)
->>>>>>> 783340be
+
             with open(self._scene_gt_path[bop_group], 'w') as scene_gt_file:
                 json.dump(scene_gt, scene_gt_file)
         
