--- conflicted
+++ resolved
@@ -5,12 +5,9 @@
 from src.utility.Utility import Utility
 import imageio
 import numpy as np
-<<<<<<< HEAD
 import csv
 import json
-=======
 import shutil
->>>>>>> 946094c5
 
 class Hdf5Writer(Module):
     """ For each key frame merges all registered output files into one hdf5 file
@@ -48,32 +45,23 @@
                     use_stereo = output_type["stereo"]
                     # Build path (path attribute is format string)
                     file_path = output_type["path"] 
+                    
                     if '%' in file_path:
                         file_path = file_path % frame
 
                     if use_stereo:
                         path_l, path_r = self._get_stereo_path_pair(file_path)
-
-<<<<<<< HEAD
+                        img_l = self._load_and_postprocess(path_l, output_type["key"])
+                        img_r = self._load_and_postprocess(path_r, output_type["key"])
+                        data = np.array([img_l, img_r])
                     # in case the data is string, just store it
-                    if type(data) == str:
+                    elif type(data) == str:
                         f.create_dataset(output_type["key"], data=np.string_(data), dtype="S10")
-                        print("Key: " + output_type["key"] + "str - path: " + file_path)
                     # otherwise its numbers, so apply postprocessing if applicable
                     else:
-                        data = self._apply_postprocessing(output_type["key"], data)
-                        print("Key: " + output_type["key"] + " - shape: " + str(data.shape) + " - dtype: " + str(data.dtype) + " - path: " + file_path)
-                        f.create_dataset(output_type["key"], data=data, compression=self.config.get_string("compression", 'gzip'))
-=======
-                        img_l = self._load_and_postprocess(path_l, output_type["key"])
-                        img_r = self._load_and_postprocess(path_r, output_type["key"])
-
-                        data = np.array([img_l, img_r])
-                    else:
                         data = self._load_and_postprocess(file_path, output_type["key"])
-
+                    
                     f.create_dataset(output_type["key"], data=data, compression=self.config.get_string("compression", 'gzip'))
->>>>>>> 946094c5
 
                     # Write version number of current output at key_version
                     f.create_dataset(output_type["key"] + "_version", data=np.string_([output_type["version"]]), dtype="S10")
